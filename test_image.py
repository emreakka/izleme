--- conflicted
+++ resolved
@@ -53,11 +53,7 @@
     # Convert back to numpy array
     result = np.array(pil_img)
     
-<<<<<<< HEAD
-    # Save the test image using PIL to avoid OpenCV dependency
-=======
- # Save the test image using PIL to avoid OpenCV dependency
->>>>>>> 620703bb
+  # Save the test image using PIL to avoid OpenCV dependency
     pil_img.save('test_faces.jpg')
     print("Test image saved as 'test_faces.jpg'")
     
